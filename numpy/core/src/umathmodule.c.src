--- conflicted
+++ resolved
@@ -7,12 +7,7 @@
 #include "abstract.h"
 #include <math.h>
 
-<<<<<<< HEAD
-
 /* A whole slew of basic math functions are provided originally
-=======
-/* A whole slew of basic math functions are provided originally 
->>>>>>> 0aa85cab
    by Konrad Hinsen. */
 
 #if !defined(__STDC__) && !defined(_MSC_VER)
