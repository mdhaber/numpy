import imp
import os
import sys
from os.path import join
from numpy.distutils import log
from distutils.dep_util import newer
from distutils.sysconfig import get_config_var
import warnings

from setup_common import *

# Set to True to enable multiple file compilations (experimental)
try:
    os.environ['NPY_SEPARATE_COMPILATION']
    ENABLE_SEPARATE_COMPILATION = True
except KeyError:
    ENABLE_SEPARATE_COMPILATION = False

# XXX: ugly, we use a class to avoid calling twice some expensive functions in
# config.h/numpyconfig.h. I don't see a better way because distutils force
# config.h generation inside an Extension class, and as such sharing
# configuration informations between extensions is not easy.
# Using a pickled-based memoize does not work because config_cmd is an instance
# method, which cPickle does not like.
try:
    import cPickle as _pik
except ImportError:
    import pickle as _pik
import copy

class CallOnceOnly(object):
    def __init__(self):
        self._check_types = None
        self._check_ieee_macros = None

    def check_types(self, *a, **kw):
        if self._check_types is None:
            out = check_types(*a, **kw)
            self._check_types = _pik.dumps(out)
        else:
            out = copy.deepcopy(_pik.loads(self._check_types))
        return out

    def check_ieee_macros(self, *a, **kw):
        if self._check_ieee_macros is None:
            out = check_ieee_macros(*a, **kw)
            self._check_ieee_macros = _pik.dumps(out)
        else:
            out = copy.deepcopy(_pik.loads(self._check_ieee_macros))
        return out

PYTHON_HAS_UNICODE_WIDE = True

def pythonlib_dir():
    """return path where libpython* is."""
    if sys.platform == 'win32':
        return os.path.join(sys.prefix, "libs")
    else:
        return get_config_var('LIBDIR')

def is_npy_no_signal():
    """Return True if the NPY_NO_SIGNAL symbol must be defined in configuration
    header."""
    return sys.platform == 'win32'

def is_npy_no_smp():
    """Return True if the NPY_NO_SMP symbol must be defined in public
    header (when SMP support cannot be reliably enabled)."""
    # Python 2.3 causes a segfault when
    #  trying to re-acquire the thread-state
    #  which is done in error-handling
    #  ufunc code.  NPY_ALLOW_C_API and friends
    #  cause the segfault. So, we disable threading
    #  for now.
    if sys.version[:5] < '2.4.2':
        nosmp = 1
    else:
        # Perhaps a fancier check is in order here.
        #  so that threads are only enabled if there
        #  are actually multiple CPUS? -- but
        #  threaded code can be nice even on a single
        #  CPU so that long-calculating code doesn't
        #  block.
        try:
            nosmp = os.environ['NPY_NOSMP']
            nosmp = 1
        except KeyError:
            nosmp = 0
    return nosmp == 1

def win32_checks(deflist):
    from numpy.distutils.misc_util import get_build_architecture
    a = get_build_architecture()

    # Distutils hack on AMD64 on windows
    print 'BUILD_ARCHITECTURE: %r, os.name=%r, sys.platform=%r' % \
          (a, os.name, sys.platform)
    if a == 'AMD64':
        deflist.append('DISTUTILS_USE_SDK')

    # On win32, force long double format string to be 'g', not
    # 'Lg', since the MS runtime does not support long double whose
    # size is > sizeof(double)
    if a == "Intel" or a == "AMD64":
        deflist.append('FORCE_NO_LONG_DOUBLE_FORMATTING')

def check_math_capabilities(config, moredefs, mathlibs):
    def check_func(func_name):
        return config.check_func(func_name, libraries=mathlibs,
                                 decl=True, call=True)

    def check_funcs_once(funcs_name):
        decl = dict([(f, True) for f in funcs_name])
        st = config.check_funcs_once(funcs_name, libraries=mathlibs,
                                     decl=decl, call=decl)
        if st:
            moredefs.extend([fname2def(f) for f in funcs_name])
        return st

    def check_funcs(funcs_name):
        # Use check_funcs_once first, and if it does not work, test func per
        # func. Return success only if all the functions are available
        if not check_funcs_once(funcs_name):
            # Global check failed, check func per func
            for f in funcs_name:
                if check_func(f):
                    moredefs.append(fname2def(f))
            return 0
        else:
            return 1

    #use_msvc = config.check_decl("_MSC_VER")

    if not check_funcs_once(MANDATORY_FUNCS):
        raise SystemError("One of the required function to build numpy is not"
                " available (the list is %s)." % str(MANDATORY_FUNCS))

    # Standard functions which may not be available and for which we have a
    # replacement implementation. Note that some of these are C99 functions.

    # XXX: hack to circumvent cpp pollution from python: python put its
    # config.h in the public namespace, so we have a clash for the common
    # functions we test. We remove every function tested by python's
    # autoconf, hoping their own test are correct
    if sys.version_info[:2] >= (2, 6):
        for f in OPTIONAL_STDFUNCS_MAYBE:
            if config.check_decl(fname2def(f),
                        headers=["Python.h", "math.h"]):
                OPTIONAL_STDFUNCS.remove(f)

    check_funcs(OPTIONAL_STDFUNCS)

    # C99 functions: float and long double versions
    check_funcs(C99_FUNCS_SINGLE)
    check_funcs(C99_FUNCS_EXTENDED)

def check_ieee_macros(config):
    priv = []
    pub = []

    macros = []

    # XXX: hack to circumvent cpp pollution from python: python put its
    # config.h in the public namespace, so we have a clash for the common
    # functions we test. We remove every function tested by python's
    # autoconf, hoping their own test are correct
    _macros = ["isnan", "isinf", "signbit", "isfinite"]
    if sys.version_info[:2] >= (2, 7):
        for f in _macros:
            st = config.check_decl(fname2def("decl_%s" % f),
                    headers=["Python.h", "math.h"])
            if not st:
                macros.append(f)
    else:
        macros = _macros[:]
    # Normally, isnan and isinf are macro (C99), but some platforms only have
    # func, or both func and macro version. Check for macro only, and define
    # replacement ones if not found.
    # Note: including Python.h is necessary because it modifies some math.h
    # definitions
    for f in macros:
        st = config.check_decl(f, headers = ["Python.h", "math.h"])
        if st:
            priv.append(fname2def("decl_%s" % f))
            pub.append('NPY_%s' % fname2def("decl_%s" % f))

    return priv, pub

def check_types(config_cmd, ext, build_dir):
    private_defines = []
    public_defines = []

    # Expected size (in number of bytes) for each type. This is an
    # optimization: those are only hints, and an exhaustive search for the size
    # is done if the hints are wrong.
    expected = {}
    expected['short'] = [2]
    expected['int'] = [4]
    expected['long'] = [8, 4]
    expected['float'] = [4]
    expected['double'] = [8]
    expected['long double'] = [8, 12, 16]
    expected['Py_intptr_t'] = [4, 8]
    expected['PY_LONG_LONG'] = [8]
    expected['long long'] = [8]

    # Check we have the python header (-dev* packages on Linux)
    result = config_cmd.check_header('Python.h')
    if not result:
        raise SystemError(
                "Cannot compiler 'Python.h'. Perhaps you need to "\
                "install python-dev|python-devel.")

    # Check basic types sizes
    for type in ('short', 'int', 'long', 'float', 'double', 'long double'):
        res = config_cmd.check_decl("SIZEOF_%s" % sym2def(type), headers = ["Python.h"])
        if res:
            public_defines.append(('NPY_SIZEOF_%s' % sym2def(type), "SIZEOF_%s" % sym2def(type)))
        else:
            res = config_cmd.check_type_size(type, expected=expected[type])
            if res >= 0:
                if not type == 'long double':
                    private_defines.append(('SIZEOF_%s' % sym2def(type), '%d' % res))
                public_defines.append(('NPY_SIZEOF_%s' % sym2def(type), '%d' % res))
            else:
                raise SystemError("Checking sizeof (%s) failed !" % type)

    for type in ('Py_intptr_t',):
        res = config_cmd.check_type_size(type, headers=["Python.h"],
                library_dirs=[pythonlib_dir()],
                expected=expected[type])

        if res >= 0:
            private_defines.append(('SIZEOF_%s' % sym2def(type), '%d' % res))
            public_defines.append(('NPY_SIZEOF_%s' % sym2def(type), '%d' % res))
        else:
            raise SystemError("Checking sizeof (%s) failed !" % type)

    # We check declaration AND type because that's how distutils does it.
    if config_cmd.check_decl('PY_LONG_LONG', headers=['Python.h']):
        res = config_cmd.check_type_size('PY_LONG_LONG',  headers=['Python.h'],
                library_dirs=[pythonlib_dir()],
                expected=expected['PY_LONG_LONG'])
        if res >= 0:
            private_defines.append(('SIZEOF_%s' % sym2def('PY_LONG_LONG'), '%d' % res))
            public_defines.append(('NPY_SIZEOF_%s' % sym2def('PY_LONG_LONG'), '%d' % res))
        else:
            raise SystemError("Checking sizeof (%s) failed !" % 'PY_LONG_LONG')

        res = config_cmd.check_type_size('long long',
                expected=expected['long long'])
        if res >= 0:
            #private_defines.append(('SIZEOF_%s' % sym2def('long long'), '%d' % res))
            public_defines.append(('NPY_SIZEOF_%s' % sym2def('long long'), '%d' % res))
        else:
            raise SystemError("Checking sizeof (%s) failed !" % 'long long')

    if not config_cmd.check_decl('CHAR_BIT', headers=['Python.h']):
        raise RuntimeError(
            "Config wo CHAR_BIT is not supported"\
            ", please contact the maintainers")

    return private_defines, public_defines

def sym2def(symbol):
    define = symbol.replace(' ', '')
    return define.upper()

def check_mathlib(config_cmd):
    # Testing the C math library
    mathlibs = []
    mathlibs_choices = [[],['m'],['cpml']]
    mathlib = os.environ.get('MATHLIB')
    if mathlib:
        mathlibs_choices.insert(0,mathlib.split(','))
    for libs in mathlibs_choices:
        if config_cmd.check_func("exp", libraries=libs, decl=True, call=True):
            mathlibs = libs
            break
    else:
        raise EnvironmentError("math library missing; rerun "
                               "setup.py after setting the "
                               "MATHLIB env variable")
    return mathlibs

<<<<<<< HEAD
def visibility_define(config):
    """Return the define value to use for NPY_VISIBILITY_HIDDEN (may be empty
    string)."""
    if config.check_compiler_gcc4():
        return '__attribute__((visibility("hidden")))'
    else:
        return ''
=======
def check_api_versions(apiversion, codegen_dir):
    """Return current C API checksum and the recorded checksum for the given
    version of the C API version."""
    api_files = [join(codegen_dir, 'numpy_api_order.txt'),
                 join(codegen_dir, 'ufunc_api_order.txt')]

    # Compute the hash of the current API as defined in the .txt files in
    # code_generators
    sys.path.insert(0, codegen_dir)
    try:
        m = __import__('genapi')
        curapi_hash = m.fullapi_hash(api_files)
        apis_hash = m.get_versions_hash()
    finally:
        del sys.path[0]

    return curapi_hash, apis_hash[apiversion]
>>>>>>> ca56287d

def configuration(parent_package='',top_path=None):
    from numpy.distutils.misc_util import Configuration,dot_join
    from numpy.distutils.system_info import get_info, default_lib_dirs

    config = Configuration('core',parent_package,top_path)
    local_dir = config.local_path
    codegen_dir = join(local_dir,'code_generators')

    generate_umath_py = join(codegen_dir,'generate_umath.py')
    n = dot_join(config.name,'generate_umath')
    generate_umath = imp.load_module('_'.join(n.split('.')),
                                     open(generate_umath_py,'U'),generate_umath_py,
                                     ('.py','U',1))

    header_dir = 'include/numpy' # this is relative to config.path_in_package

    cocache = CallOnceOnly()

    def generate_config_h(ext, build_dir):
        target = join(build_dir,header_dir,'config.h')
        d = os.path.dirname(target)
        if not os.path.exists(d):
            os.makedirs(d)
        if newer(__file__,target):
            config_cmd = config.get_config_cmd()
            log.info('Generating %s',target)

            # Check that the toolchain works, to fail early if it doesn't
            # (avoid late errors with MATHLIB which are confusing if the
            # compiler does not work).
            config_cmd.try_link('int main(void) { return 0;}')

            # Check sizeof
            moredefs, ignored = cocache.check_types(config_cmd, ext, build_dir)

            # Check math library and C99 math funcs availability
            mathlibs = check_mathlib(config_cmd)
            moredefs.append(('MATHLIB',','.join(mathlibs)))

            check_math_capabilities(config_cmd, moredefs, mathlibs)
            moredefs.extend(cocache.check_ieee_macros(config_cmd)[0])

            # Signal check
            if is_npy_no_signal():
                moredefs.append('__NPY_PRIVATE_NO_SIGNAL')

            # Windows checks
            if sys.platform=='win32' or os.name=='nt':
                win32_checks(moredefs)

            # Inline check
            inline = config_cmd.check_inline()

            # Check whether we need our own wide character support
            if not config_cmd.check_decl('Py_UNICODE_WIDE', headers=['Python.h']):
                PYTHON_HAS_UNICODE_WIDE = True
            else:
                PYTHON_HAS_UNICODE_WIDE = False
                
            if ENABLE_SEPARATE_COMPILATION:
                moredefs.append(('ENABLE_SEPARATE_COMPILATION', 1))

            # Generate the config.h file from moredefs
            target_f = open(target, 'w')
            for d in moredefs:
                if isinstance(d,str):
                    target_f.write('#define %s\n' % (d))
                else:
                    target_f.write('#define %s %s\n' % (d[0],d[1]))

            # define inline to our keyword, or nothing
            target_f.write('#ifndef __cplusplus\n')
            if inline == 'inline':
                target_f.write('/* #undef inline */\n')
            else:
                target_f.write('#define inline %s\n' % inline)
            target_f.write('#endif\n')

            target_f.close()
            print 'File:',target
            target_f = open(target)
            print target_f.read()
            target_f.close()
            print 'EOF'
        else:
            mathlibs = []
            target_f = open(target)
            for line in target_f.readlines():
                s = '#define MATHLIB'
                if line.startswith(s):
                    value = line[len(s):].strip()
                    if value:
                        mathlibs.extend(value.split(','))
            target_f.close()

        # Ugly: this can be called within a library and not an extension,
        # in which case there is no libraries attributes (and none is
        # needed).
        if hasattr(ext, 'libraries'):
            ext.libraries.extend(mathlibs)

        incl_dir = os.path.dirname(target)
        if incl_dir not in config.numpy_include_dirs:
            config.numpy_include_dirs.append(incl_dir)

        return target

    def generate_numpyconfig_h(ext, build_dir):
        """Depends on config.h: generate_config_h has to be called before !"""
        target = join(build_dir,header_dir,'numpyconfig.h')
        d = os.path.dirname(target)
        if not os.path.exists(d):
            os.makedirs(d)
        if newer(__file__,target):
            config_cmd = config.get_config_cmd()
            log.info('Generating %s',target)

            # Check sizeof
            ignored, moredefs = cocache.check_types(config_cmd, ext, build_dir)

            if is_npy_no_signal():
                moredefs.append(('NPY_NO_SIGNAL', 1))

            if is_npy_no_smp():
                moredefs.append(('NPY_NO_SMP', 1))
            else:
                moredefs.append(('NPY_NO_SMP', 0))

            moredefs.extend(cocache.check_ieee_macros(config_cmd)[1])

            if ENABLE_SEPARATE_COMPILATION:
                moredefs.append(('NPY_ENABLE_SEPARATE_COMPILATION', 1))

            # Check wether we can use inttypes (C99) formats
            if config_cmd.check_decl('PRIdPTR', headers = ['inttypes.h']):
                moredefs.append(('NPY_USE_C99_FORMATS', 1))
            else:
                moredefs.append(('NPY_USE_C99_FORMATS', 0))

            # Inline check
            inline = config_cmd.check_inline()

<<<<<<< HEAD
            # visibility check
            hidden_visibility = visibility_define(config_cmd)
            moredefs.append(('NPY_VISIBILITY_HIDDEN', hidden_visibility))
=======
            # Add the C API/ABI versions
            curapi_hash, api_hash = check_api_versions(C_API_VERSION, codegen_dir)

            # If different hash, it means that the api .txt files in
            # codegen_dir have been updated without the API version being
            # updated. Any modification in those .txt files should be reflected
            # in the api and eventually abi versions.
            # To compute the checksum of the current API, use
            # code_generators/cversions.py script
            if not curapi_hash == api_hash:
                msg = "API mismatch detected, the C API version " \
                      "numbers have to be updated. Current C api version is %d, " \
                      "with checksum %s, but recorded checksum in " \
                      "codegen_dir/cversions.txt is %s. "
                warnings.warn(msg % (C_API_VERSION, curapi_hash, api_hash))

            moredefs.append(('NPY_ABI_VERSION', '0x%.8X' % C_ABI_VERSION))
            moredefs.append(('NPY_API_VERSION', '0x%.8X' % C_API_VERSION))
>>>>>>> ca56287d

            # Add moredefs to header
            target_f = open(target, 'w')
            for d in moredefs:
                if isinstance(d,str):
                    target_f.write('#define %s\n' % (d))
                else:
                    target_f.write('#define %s %s\n' % (d[0],d[1]))

            # define NPY_INLINE to recognized keyword
            target_f.write('#define NPY_INLINE %s\n' % inline)

            # Define __STDC_FORMAT_MACROS
            target_f.write("""
#ifndef __STDC_FORMAT_MACROS
#define __STDC_FORMAT_MACROS 1
#endif
""")
            target_f.close()

            # Dump the numpyconfig.h header to stdout
            print 'File: %s' % target
            target_f = open(target)
            print target_f.read()
            target_f.close()
            print 'EOF'
        config.add_data_files((header_dir, target))
        return target

    def generate_api_func(module_name):
        def generate_api(ext, build_dir):
            script = join(codegen_dir, module_name + '.py')
            sys.path.insert(0, codegen_dir)
            try:
                m = __import__(module_name)
                log.info('executing %s', script)
                h_file, c_file, doc_file = m.generate_api(os.path.join(build_dir, header_dir))
            finally:
                del sys.path[0]
            config.add_data_files((header_dir, h_file),
                                  (header_dir, doc_file))
            return (h_file,)
        return generate_api

    generate_numpy_api = generate_api_func('generate_numpy_api')
    generate_ufunc_api = generate_api_func('generate_ufunc_api')

    config.add_include_dirs(join(local_dir, "src"))
    # Multiarray version: this function is needed to build foo.c from foo.c.src
    # when foo.c is included in another file and as such not in the src
    # argument of build_ext command
    def generate_multiarray_templated_sources(ext, build_dir):
        from numpy.distutils.misc_util import get_cmd

        subpath = join('src', 'multiarray')
        sources = [join(local_dir, subpath, 'scalartypes.c.src'),
                   join(local_dir, subpath, 'arraytypes.c.src')]

        # numpy.distutils generate .c from .c.src in weird directories, we have
        # to add them there as they depend on the build_dir
        config.add_include_dirs(join(build_dir, subpath))

        cmd = get_cmd('build_src')
        cmd.ensure_finalized()

        cmd.template_sources(sources, ext)

    # umath version: this function is needed to build foo.c from foo.c.src
    # when foo.c is included in another file and as such not in the src
    # argument of build_ext command
    def generate_umath_templated_sources(ext, build_dir):
        from numpy.distutils.misc_util import get_cmd

        subpath = join('src', 'umath')
        sources = [join(local_dir, subpath, 'loops.c.src'),
                   join(local_dir, subpath, 'umathmodule.c.src')]

        # numpy.distutils generate .c from .c.src in weird directories, we have
        # to add them there as they depend on the build_dir
        config.add_include_dirs(join(build_dir, subpath))

        cmd = get_cmd('build_src')
        cmd.ensure_finalized()

        cmd.template_sources(sources, ext)


    def generate_umath_c(ext,build_dir):
        target = join(build_dir,header_dir,'__umath_generated.c')
        dir = os.path.dirname(target)
        if not os.path.exists(dir):
            os.makedirs(dir)
        script = generate_umath_py
        if newer(script,target):
            f = open(target,'w')
            f.write(generate_umath.make_code(generate_umath.defdict,
                                             generate_umath.__file__))
            f.close()
        return []

    config.add_data_files('include/numpy/*.h')
    config.add_include_dirs(join('src', 'multiarray'))
    config.add_include_dirs(join('src', 'umath'))

    config.numpy_include_dirs.extend(config.paths('include'))

    deps = [join('src','_signbit.c'),
            join('include','numpy','*object.h'),
            'include/numpy/fenv/fenv.c',
            'include/numpy/fenv/fenv.h',
            join(codegen_dir,'genapi.py'),
            join(codegen_dir,'*.txt')
            ]

    # Don't install fenv unless we need them.
    if sys.platform == 'cygwin':
        config.add_data_dir('include/numpy/fenv')

    config.add_extension('_sort',
                         sources=[join('src','_sortmodule.c.src'),
                                  generate_config_h,
                                  generate_numpyconfig_h,
                                  generate_numpy_api,
                                  ],
                         )

    # npymath needs the config.h and numpyconfig.h files to be generated, but
    # build_clib cannot handle generate_config_h and generate_numpyconfig_h
    # (don't ask). Because clib are generated before extensions, we have to
    # explicitly add an extension which has generate_config_h and
    # generate_numpyconfig_h as sources *before* adding npymath.
    config.add_library('npymath',
            sources=[join('src', 'npy_math.c.src')],
            depends=[])
    
    multiarray_deps = [
            join('src', 'multiarray', 'arrayobject.h'),
            join('src', 'multiarray', 'arraytypes.h'),
            join('src', 'multiarray', 'buffer.h'),
            join('src', 'multiarray', 'calculation.h'),
            join('src', 'multiarray', 'common.h'),
            join('src', 'multiarray', 'convert_datatype.h'),
            join('src', 'multiarray', 'convert.h'),
            join('src', 'multiarray', 'conversion_utils.h'),
            join('src', 'multiarray', 'ctors.h'),
            join('src', 'multiarray', 'descriptor.h'),
            join('src', 'multiarray', 'getset.h'),
            join('src', 'multiarray', 'hashdescr.h'),
            join('src', 'multiarray', 'iterators.h'),
            join('src', 'multiarray', 'mapping.h'),
            join('src', 'multiarray', 'methods.h'),
            join('src', 'multiarray', 'multiarraymodule.h'),
            join('src', 'multiarray', 'number.h'),
            join('src', 'multiarray', 'numpyos.h'),
            join('src', 'multiarray', 'refcount.h'),
            join('src', 'multiarray', 'scalartypes.h'),
            join('src', 'multiarray', 'sequence.h'),
            join('src', 'multiarray', 'shape.h'),
            join('src', 'multiarray', 'ucsnarrow.h'),
            join('src', 'multiarray', 'usertypes.h')]

    multiarray_src = [join('src', 'multiarray', 'multiarraymodule.c'),
        join('src', 'multiarray', 'hashdescr.c'),
        join('src', 'multiarray', 'arrayobject.c'),
        join('src', 'multiarray', 'buffer.c'),
        join('src', 'multiarray', 'numpyos.c'),
        join('src', 'multiarray', 'conversion_utils.c'),
        join('src', 'multiarray', 'flagsobject.c'),
        join('src', 'multiarray', 'descriptor.c'),
        join('src', 'multiarray', 'iterators.c'),
        join('src', 'multiarray', 'mapping.c'),
        join('src', 'multiarray', 'number.c'),
        join('src', 'multiarray', 'getset.c'),
        join('src', 'multiarray', 'sequence.c'),
        join('src', 'multiarray', 'methods.c'),
        join('src', 'multiarray', 'ctors.c'),
        join('src', 'multiarray', 'convert_datatype.c'),
        join('src', 'multiarray', 'convert.c'),
        join('src', 'multiarray', 'shape.c'),
        join('src', 'multiarray', 'item_selection.c'),
        join('src', 'multiarray', 'calculation.c'),
        join('src', 'multiarray', 'common.c'),
        join('src', 'multiarray', 'usertypes.c'),
        join('src', 'multiarray', 'scalarapi.c'),
        join('src', 'multiarray', 'refcount.c'),
        join('src', 'multiarray', 'arraytypes.c.src'),
        join('src', 'multiarray', 'scalartypes.c.src')]

    if PYTHON_HAS_UNICODE_WIDE:
        multiarray_src.append(join('src', 'multiarray', 'ucsnarrow.c'))

    umath_src = [join('src', 'umath', 'umathmodule.c.src'),
            join('src', 'umath', 'funcs.inc.src'),
            join('src', 'umath', 'loops.c.src'),
            join('src', 'umath', 'ufunc_object.c')]

    umath_deps = [generate_umath_py,
            join(codegen_dir,'generate_ufunc_api.py')]

    if not ENABLE_SEPARATE_COMPILATION:
        multiarray_deps.extend(multiarray_src)
        multiarray_src = [join('src', 'multiarray', 'multiarraymodule_onefile.c')]
        multiarray_src.append(generate_multiarray_templated_sources)
 
        umath_deps.extend(umath_src)
        umath_src = [join('src', 'umath', 'umathmodule_onefile.c')]
        umath_src.append(generate_umath_templated_sources)
        umath_src.append(join('src', 'umath', 'funcs.inc.src'))

    config.add_extension('multiarray',
                         sources = multiarray_src +
                                [generate_config_h,
                                 generate_numpyconfig_h,
                                 generate_numpy_api,
                                 join(codegen_dir,'generate_numpy_api.py'),
                                 join('*.py')],
                         depends = deps + multiarray_deps,
                         libraries=['npymath'])

    config.add_extension('umath',
                         sources = [generate_config_h,
                                    generate_numpyconfig_h,
                                    generate_umath_c,
                                    generate_ufunc_api,
                                    ] + umath_src,
                         depends = deps + umath_deps,
                         libraries=['npymath'],
                         )

    config.add_extension('scalarmath',
                         sources=[join('src','scalarmathmodule.c.src'),
                                  generate_config_h,
                                  generate_numpyconfig_h,
                                  generate_numpy_api,
                                  generate_ufunc_api],
                         )

    # Configure blasdot
    blas_info = get_info('blas_opt',0)
    #blas_info = {}
    def get_dotblas_sources(ext, build_dir):
        if blas_info:
            if ('NO_ATLAS_INFO',1) in blas_info.get('define_macros',[]):
                return None # dotblas needs ATLAS, Fortran compiled blas will not be sufficient.
            return ext.depends[:1]
        return None # no extension module will be built

    config.add_extension('_dotblas',
                         sources = [get_dotblas_sources],
                         depends=[join('blasdot','_dotblas.c'),
                                  join('blasdot','cblas.h'),
                                  ],
                         include_dirs = ['blasdot'],
                         extra_info = blas_info
                         )

    config.add_extension('umath_tests',
                    sources = [join('src','umath', 'umath_tests.c.src')])

    config.add_data_dir('tests')
    config.add_data_dir('tests/data')

    config.make_svn_version_py()

    return config

if __name__=='__main__':
    from numpy.distutils.core import setup
    setup(configuration=configuration)<|MERGE_RESOLUTION|>--- conflicted
+++ resolved
@@ -283,7 +283,6 @@
                                "MATHLIB env variable")
     return mathlibs
 
-<<<<<<< HEAD
 def visibility_define(config):
     """Return the define value to use for NPY_VISIBILITY_HIDDEN (may be empty
     string)."""
@@ -291,25 +290,6 @@
         return '__attribute__((visibility("hidden")))'
     else:
         return ''
-=======
-def check_api_versions(apiversion, codegen_dir):
-    """Return current C API checksum and the recorded checksum for the given
-    version of the C API version."""
-    api_files = [join(codegen_dir, 'numpy_api_order.txt'),
-                 join(codegen_dir, 'ufunc_api_order.txt')]
-
-    # Compute the hash of the current API as defined in the .txt files in
-    # code_generators
-    sys.path.insert(0, codegen_dir)
-    try:
-        m = __import__('genapi')
-        curapi_hash = m.fullapi_hash(api_files)
-        apis_hash = m.get_versions_hash()
-    finally:
-        del sys.path[0]
-
-    return curapi_hash, apis_hash[apiversion]
->>>>>>> ca56287d
 
 def configuration(parent_package='',top_path=None):
     from numpy.distutils.misc_util import Configuration,dot_join
@@ -318,6 +298,13 @@
     config = Configuration('core',parent_package,top_path)
     local_dir = config.local_path
     codegen_dir = join(local_dir,'code_generators')
+
+    if is_released(config):
+        warnings.simplefilter('error', MismatchCAPIWarning)
+
+    # Check whether we have a mismatch between the set C API VERSION and the
+    # actual C API VERSION
+    check_api_version(C_API_VERSION, codegen_dir)
 
     generate_umath_py = join(codegen_dir,'generate_umath.py')
     n = dot_join(config.name,'generate_umath')
@@ -453,30 +440,13 @@
             # Inline check
             inline = config_cmd.check_inline()
 
-<<<<<<< HEAD
             # visibility check
             hidden_visibility = visibility_define(config_cmd)
             moredefs.append(('NPY_VISIBILITY_HIDDEN', hidden_visibility))
-=======
+
             # Add the C API/ABI versions
-            curapi_hash, api_hash = check_api_versions(C_API_VERSION, codegen_dir)
-
-            # If different hash, it means that the api .txt files in
-            # codegen_dir have been updated without the API version being
-            # updated. Any modification in those .txt files should be reflected
-            # in the api and eventually abi versions.
-            # To compute the checksum of the current API, use
-            # code_generators/cversions.py script
-            if not curapi_hash == api_hash:
-                msg = "API mismatch detected, the C API version " \
-                      "numbers have to be updated. Current C api version is %d, " \
-                      "with checksum %s, but recorded checksum in " \
-                      "codegen_dir/cversions.txt is %s. "
-                warnings.warn(msg % (C_API_VERSION, curapi_hash, api_hash))
-
             moredefs.append(('NPY_ABI_VERSION', '0x%.8X' % C_ABI_VERSION))
             moredefs.append(('NPY_API_VERSION', '0x%.8X' % C_API_VERSION))
->>>>>>> ca56287d
 
             # Add moredefs to header
             target_f = open(target, 'w')
