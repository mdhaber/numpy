#include <Python.h>
#include <string.h>

#define NPY_NO_DEPRECATED_API NPY_API_VERSION
#define _MULTIARRAYMODULE
#define _UMATHMODULE

#include "numpy/ndarraytypes.h"
#include "numpy/npy_math.h"
#include "numpy/ufuncobject.h"

#include "numpyos.h"
#include "dispatching.h"
#include "dtypemeta.h"
#include "common_dtype.h"
#include "convert_datatype.h"

#include "string_ufuncs.h"
#include "string_fastsearch.h"
#include "string_buffer.h"


enum class STARTPOSITION {
    FRONT, BACK
};


<<<<<<< HEAD
=======
enum class STRIPTYPE {
    LEFTSTRIP, RIGHTSTRIP, BOTHSTRIP
};


template <typename character>
static inline int
character_cmp(character a, character b)
{
    if (a == b) {
        return 0;
    }
    else if (a < b) {
        return -1;
    }
    else {
        return 1;
    }
}


template <typename character>
static inline int
string_rstrip(const character *str, int elsize)
{
    /*
     * Ignore/"trim" trailing whitespace (and 0s).  Note that this function
     * does not support unicode whitespace (and never has).
     */
    while (elsize > 0) {
        character c = str[elsize-1];
        if (c != (character)0 && !NumPyOS_ascii_isspace(c)) {
            break;
        }
        elsize--;
    }
    return elsize;
}


>>>>>>> bcb3463d
/*
 * Helper to fixup start/end slice values.
 *
 * This function is taken from CPython's unicode module
 * (https://github.com/python/cpython/blob/0b718e6407da65b838576a2459d630824ca62155/Objects/bytes_methods.c#L495)
 * in order to remain compatible with how CPython handles
 * start/end arguments to str function like find/rfind etc.
 */
static inline void
adjust_offsets(npy_int64 *start, npy_int64 *end, npy_int64 len)
{
    if (*end > len) {
        *end = len;
    }
    else if (*end < 0) {
        *end += len;
        if (*end < 0) {
            *end = 0;
        }
    }

    if (*start < 0) {
        *start += len;
        if (*start < 0) {
            *start = 0;
        }
    }
}


template <ENCODING enc>
static inline npy_bool
tailmatch(Buffer<enc> buf1, Buffer<enc> buf2, npy_int64 start, npy_int64 end,
          STARTPOSITION direction)
{
    npy_int64 len1 = buf1.num_codepoints();
    npy_int64 len2 = buf2.num_codepoints();

    adjust_offsets(&start, &end, len1);
    end -= len2;
    if (end < start) {
        return 0;
    }

    if (len2 == 0) {
        return 1;
    }

    npy_int64 offset;
    npy_int64 end_sub = len2 - 1;
    if (direction == STARTPOSITION::BACK) {
        offset = end;
    }
    else {
        offset = start;
    }

    if (buf1[offset] == buf2[0] && buf1[offset+end_sub] == buf2[end_sub]) {
        return !(buf1 + offset).buffer_memcmp(buf2, len2);
    }

    return 0;
}


template <ENCODING enc>
static inline void
string_add(Buffer<enc> buf1, Buffer<enc> buf2, Buffer<enc> out)
{
    npy_int64 len1 = buf1.num_codepoints();
    npy_int64 len2 = buf2.num_codepoints();
<<<<<<< HEAD
    buf1.buffer_memcpy(out, len1);
    buf2.buffer_memcpy(out + len1, len2);
    out.buffer_fill_with_zeros(len1 + len2);
=======
    buf1.buffer_memcpy(out, (size_t) len1);
    buf2.buffer_memcpy(out + len1, (size_t) len2);
    out.buffer_fill_with_zeros_after_index(len1 + len2);
>>>>>>> bcb3463d
}


static inline npy_bool
string_isdecimal(Buffer<ENCODING::UTF32> buf)
{
    npy_int64 len = buf.num_codepoints();

    if (len == 0) {
        return (npy_bool) 0;
    }

    for (npy_int64 i = 0; i < len; i++) {
        npy_bool isdecimal = (npy_bool) Py_UNICODE_ISDECIMAL(*buf);
        if (!isdecimal) {
            return isdecimal;
        }
        buf++;
    }
    return (npy_bool) 1;
}


static inline npy_bool
string_isnumeric(Buffer<ENCODING::UTF32> buf)
{
    npy_int64 len = buf.num_codepoints();

    if (len == 0) {
        return (npy_bool) 0;
    }

    for (npy_int64 i = 0; i < len; i++) {
        npy_bool isnumeric = (npy_bool) Py_UNICODE_ISNUMERIC(*buf);
        if (!isnumeric) {
            return isnumeric;
        }
        buf++;
    }
    return (npy_bool) 1;
}


template <ENCODING enc>
static inline npy_intp
string_find(Buffer<enc> buf1, Buffer<enc> buf2, npy_int64 start, npy_int64 end)
{
    npy_int64 len1 = buf1.num_codepoints();
    npy_int64 len2 = buf2.num_codepoints();

    adjust_offsets(&start, &end, len1);
    if (end - start < len2) {
        return (npy_intp) -1;
    }

    if (len2 == 0) {
        return (npy_intp) start;
    }
    if (len2 == 1) {
        npy_ucs4 ch = *buf2;
        npy_intp result = (npy_intp) findchar<enc>(buf1 + start, end - start, ch);
        if (result == -1) {
            return (npy_intp) -1;
        }
        else {
            return result + (npy_intp) start;
        }
    }

    npy_intp pos = fastsearch<enc>(buf1 + start, end - start, buf2, len2, -1, FAST_SEARCH);
    if (pos >= 0) {
        pos += start;
    }
    return pos;
}


template <ENCODING enc>
static inline npy_intp
string_rfind(Buffer<enc> buf1, Buffer<enc> buf2, npy_int64 start, npy_int64 end)
{
    npy_int64 len1 = buf1.num_codepoints();
    npy_int64 len2 = buf2.num_codepoints();

    adjust_offsets(&start, &end, len1);
    if (end - start < len2) {
        return (npy_intp) -1;
    }

    if (len2 == 0) {
        return (npy_intp) end;
    }
    if (len2 == 1) {
        npy_ucs4 ch = *buf2;
        npy_intp result = (npy_intp) rfindchar(buf1 + start, end - start, ch);
        if (result == -1) {
            return (npy_intp) -1;
        }
        else {
            return result + (npy_intp) start;
        }
    }

    npy_intp pos = (npy_intp) fastsearch<enc>(buf1 + start, end - start, buf2, len2, -1, FAST_RSEARCH);
    if (pos >= 0) {
        pos += start;
    }
    return pos;
}


template <ENCODING enc>
static inline void
string_lrstrip_whitespace(Buffer<enc> buf, Buffer<enc> out, STRIPTYPE striptype)
{
    npy_int64 len = buf.num_codepoints();
    if (len == 0) {
        out.buffer_fill_with_zeros_after_index(0);
        return;
    }

    npy_int64 i = 0;
    if (striptype != STRIPTYPE::RIGHTSTRIP) {
        while (i < len) {
            if (!buf.isspace(i)) {
                break;
            }
            i++;
        }
    }

    npy_int64 j = len - 1;
    if (striptype != STRIPTYPE::LEFTSTRIP) {
        while (j >= i) {
            if (!buf.isspace(j)) {
                break;
            }
            j--;
        }
    }

    (buf + i).buffer_memcpy(out, j - i + 1);
    out.buffer_fill_with_zeros_after_index(j - i + 1);
}


template <ENCODING enc>
static inline void
string_lrstrip_chars(Buffer<enc> buf1, Buffer<enc> buf2, Buffer<enc> out, STRIPTYPE striptype)
{
    npy_int64 len1 = buf1.num_codepoints();
    if (len1 == 0) {
        out.buffer_fill_with_zeros_after_index(0);
        return;
    }

    npy_int64 len2 = buf2.num_codepoints();
    if (len2 == 0) {
        buf1.buffer_memcpy(out, len1);
        out.buffer_fill_with_zeros_after_index(len1);
        return;
    }

    npy_int64 i = 0;
    if (striptype != STRIPTYPE::RIGHTSTRIP) {
        while (i < len1) {
            if (findchar(buf2, len2, buf1[i]) < 0) {
                break;
            }
            i++;
        }
    }

    npy_int64 j = len1 - 1;
    if (striptype != STRIPTYPE::LEFTSTRIP) {
        while (j >= i) {
            if (findchar(buf2, len2, buf1[j]) < 0) {
                break;
            }
            j--;
        }
    }

    (buf1 + i).buffer_memcpy(out, j - i + 1);
    out.buffer_fill_with_zeros_after_index(j - i + 1);
}


/*
 * Count the number of occurences of buf2 in buf1 between
 * start (inclusive) and end (exclusive)
 */
template <ENCODING enc>
static inline npy_intp
string_count(Buffer<enc> buf1, Buffer<enc> buf2, npy_int64 start, npy_int64 end)
{
    npy_int64 len1 = buf1.num_codepoints();
    npy_int64 len2 = buf2.num_codepoints();

    adjust_offsets(&start, &end, len1);
    if (end < start || end - start < len2) {
        return (npy_intp) 0;
    }

    if (len2 == 0) {
        return (end - start) < PY_SSIZE_T_MAX ? end - start + 1 : PY_SSIZE_T_MAX;
    }

    npy_intp count = (npy_intp) fastsearch<enc>(buf1 + start, end - start, buf2, len2,
                                                PY_SSIZE_T_MAX, FAST_COUNT);
    if (count < 0) {
        return 0;
    }
    return count;
}


template <ENCODING enc>
static inline npy_intp
findslice_for_replace(Buffer<enc> buf1, npy_int64 len1, Buffer<enc> buf2, npy_int64 len2)
{
    if (len2 == 0) {
        return 0;
    }
    if (len2 == 1) {
        return (npy_intp) findchar(buf1, len1, *buf2);
    }
    return (npy_intp) fastsearch(buf1, len1, buf2, len2, -1, FAST_SEARCH);
}


template <ENCODING enc>
static inline void
string_replace(Buffer<enc> buf1, Buffer<enc> buf2, Buffer<enc> buf3, npy_int64 count,
               Buffer<enc> out)
{
    npy_int64 len1 = buf1.num_codepoints();
    npy_int64 len2 = buf2.num_codepoints();
    npy_int64 len3 = buf3.num_codepoints();

    if (len1 < len2
        || (len2 == 0 && len3 == 0)
        || count == 0
        || buf2.strcmp(buf3) == 0) {
        return;
    }

    Buffer<enc> end1 = buf1 + len1;
    npy_int64 time = count;
    npy_intp pos = findslice_for_replace(buf1, len1, buf2, len2);

    while (time > 0 && pos >= 0) {
        buf1.buffer_memcpy(out, pos);
        out += pos;
        buf1 += pos;

        buf3.buffer_memcpy(out, len3);
        out += len3;
        buf1 += len2;

        time--;
        pos = findslice_for_replace(buf1, len1, buf2, len2);
    }

    buf1.buffer_memcpy(out, end1 - buf1);
    out.buffer_fill_with_zeros(end1 - buf1);
    return;
}


/*
 * Helper for templating, avoids warnings about uncovered switch paths.
 */
enum class COMP {
    EQ, NE, LT, LE, GT, GE,
};

static char const *
comp_name(COMP comp) {
    switch(comp) {
        case COMP::EQ: return "equal";
        case COMP::NE: return "not_equal";
        case COMP::LT: return "less";
        case COMP::LE: return "less_equal";
        case COMP::GT: return "greater";
        case COMP::GE: return "greater_equal";
        default:
            assert(0);
            return nullptr;
    }
}


template <bool rstrip, COMP comp, ENCODING enc>
static int
string_comparison_loop(PyArrayMethod_Context *context,
        char *const data[], npy_intp const dimensions[],
        npy_intp const strides[], NpyAuxData *NPY_UNUSED(auxdata))
{
    /*
     * Note, fetching `elsize` from the descriptor is OK even without the GIL,
     * however it may be that this should be moved into `auxdata` eventually,
     * which may also be slightly faster/cleaner (but more involved).
     */
    int elsize1 = context->descriptors[0]->elsize;
    int elsize2 = context->descriptors[1]->elsize;

    char *in1 = data[0];
    char *in2 = data[1];
    char *out = data[2];

    npy_intp N = dimensions[0];

    while (N--) {
        Buffer<enc> buf1(in1, elsize1);
        Buffer<enc> buf2(in2, elsize2);
        int cmp = buf1.strcmp(buf2, rstrip);
        npy_bool res;
        switch (comp) {
            case COMP::EQ:
                res = cmp == 0;
                break;
            case COMP::NE:
                res = cmp != 0;
                break;
            case COMP::LT:
                res = cmp < 0;
                break;
            case COMP::LE:
                res = cmp <= 0;
                break;
            case COMP::GT:
                res = cmp > 0;
                break;
            case COMP::GE:
                res = cmp >= 0;
                break;
        }
        *(npy_bool *)out = res;

        in1 += strides[0];
        in2 += strides[1];
        out += strides[2];
    }
    return 0;
}


template <ENCODING enc>
static int
string_add_loop(PyArrayMethod_Context *context,
                char *const data[], npy_intp const dimensions[],
                npy_intp const strides[], NpyAuxData *NPY_UNUSED(auxdata))
{
    int elsize1 = context->descriptors[0]->elsize;
    int elsize2 = context->descriptors[1]->elsize;
    int outsize = context->descriptors[2]->elsize;

    char *in1 = data[0];
    char *in2 = data[1];
    char *out = data[2];

    npy_intp N = dimensions[0];

    while (N--) {
        Buffer<enc> buf1(in1, elsize1);
        Buffer<enc> buf2(in2, elsize2);
        Buffer<enc> outbuf(out, outsize);
        string_add<enc>(buf1, buf2, outbuf);

        in1 += strides[0];
        in2 += strides[1];
        out += strides[2];
    }

    return 0;
}


template <ENCODING enc>
static int
string_len_loop(PyArrayMethod_Context *context,
        char *const data[], npy_intp const dimensions[],
        npy_intp const strides[], NpyAuxData *NPY_UNUSED(auxdata))
{
    int elsize = context->descriptors[0]->elsize;

    char *in = data[0];
    char *out = data[1];

    npy_intp N = dimensions[0];

    while (N--) {
        Buffer<enc> buf(in, elsize);
        *(npy_intp *)out = buf.num_codepoints();

        in += strides[0];
        out += strides[1];
    }

    return 0;
}


template <ENCODING enc>
static int
string_isalpha_loop(PyArrayMethod_Context *context,
        char *const data[], npy_intp const dimensions[],
        npy_intp const strides[], NpyAuxData *NPY_UNUSED(auxdata))
{
    int elsize = context->descriptors[0]->elsize;

    char *in = data[0];
    char *out = data[1];

    npy_intp N = dimensions[0];

    while (N--) {
        Buffer<enc> buf(in, elsize);
        *(npy_bool *)out = (npy_bool) buf.isalpha();

        in += strides[0];
        out += strides[1];
    }

    return 0;
}


template <ENCODING enc>
static int
string_isdigit_loop(PyArrayMethod_Context *context,
        char *const data[], npy_intp const dimensions[],
        npy_intp const strides[], NpyAuxData *NPY_UNUSED(auxdata))
{
    int elsize = context->descriptors[0]->elsize;

    char *in = data[0];
    char *out = data[1];

    npy_intp N = dimensions[0];

    while (N--) {
        Buffer<enc> buf(in, elsize);
        *(npy_bool *)out = (npy_bool) buf.isdigit();

        in += strides[0];
        out += strides[1];
    }

    return 0;
}


template <ENCODING enc>
static int
string_isspace_loop(PyArrayMethod_Context *context,
        char *const data[], npy_intp const dimensions[],
        npy_intp const strides[], NpyAuxData *NPY_UNUSED(auxdata))
{
    int elsize = context->descriptors[0]->elsize;

    char *in = data[0];
    char *out = data[1];

    npy_intp N = dimensions[0];

    while (N--) {
        Buffer<enc> buf(in, elsize);
        *(npy_bool *)out = (npy_bool) buf.isspace();

        in += strides[0];
        out += strides[1];
    }

    return 0;
}


static int
string_isdecimal_loop(PyArrayMethod_Context *context,
        char *const data[], npy_intp const dimensions[],
        npy_intp const strides[], NpyAuxData *NPY_UNUSED(auxdata))
{
    int elsize = context->descriptors[0]->elsize;

    char *in = data[0];
    char *out = data[1];

    npy_intp N = dimensions[0];

    while (N--) {
        Buffer<ENCODING::UTF32> buf(in, elsize);
        npy_bool res = string_isdecimal(buf);
        *(npy_bool *)out = res;

        in += strides[0];
        out += strides[1];
    }

    return 0;
}


static int
string_isnumeric_loop(PyArrayMethod_Context *context,
        char *const data[], npy_intp const dimensions[],
        npy_intp const strides[], NpyAuxData *NPY_UNUSED(auxdata))
{
    int elsize = context->descriptors[0]->elsize;

    char *in = data[0];
    char *out = data[1];

    npy_intp N = dimensions[0];

    while (N--) {
        Buffer<ENCODING::UTF32> buf(in, elsize);
        npy_bool res = string_isnumeric(buf);
        *(npy_bool *)out = res;

        in += strides[0];
        out += strides[1];
    }

    return 0;
}


template <ENCODING enc>
static int
string_find_loop(PyArrayMethod_Context *context,
        char *const data[], npy_intp const dimensions[],
        npy_intp const strides[], NpyAuxData *NPY_UNUSED(auxdata))
{
    int elsize1 = context->descriptors[0]->elsize;
    int elsize2 = context->descriptors[1]->elsize;

    char *in1 = data[0];
    char *in2 = data[1];
    char *in3 = data[2];
    char *in4 = data[3];
    char *out = data[4];

    npy_intp N = dimensions[0];

    while (N--) {
        Buffer<enc> buf1(in1, elsize1);
        Buffer<enc> buf2(in2, elsize2);
        npy_intp idx = string_find<enc>(buf1, buf2, *(npy_int64 *)in3, *(npy_int64 *)in4);
        *(npy_intp *)out = idx;

        in1 += strides[0];
        in2 += strides[1];
        in3 += strides[2];
        in4 += strides[3];
        out += strides[4];
    }
    return 0;
}


template <ENCODING enc>
static int
string_rfind_loop(PyArrayMethod_Context *context,
        char *const data[], npy_intp const dimensions[],
        npy_intp const strides[], NpyAuxData *NPY_UNUSED(auxdata))
{
    int elsize1 = context->descriptors[0]->elsize;
    int elsize2 = context->descriptors[1]->elsize;

    char *in1 = data[0];
    char *in2 = data[1];
    char *in3 = data[2];
    char *in4 = data[3];
    char *out = data[4];

    npy_intp N = dimensions[0];

    while (N--) {
        Buffer<enc> buf1(in1, elsize1);
        Buffer<enc> buf2(in2, elsize2);
        npy_intp idx = string_rfind<enc>(buf1, buf2, *(npy_int64 *)in3, *(npy_int64 *)in4);
        *(npy_intp *)out = idx;

        in1 += strides[0];
        in2 += strides[1];
        in3 += strides[2];
        in4 += strides[3];
        out += strides[4];
    }
    return 0;
}


template <ENCODING enc>
static int
string_count_loop(PyArrayMethod_Context *context,
        char *const data[], npy_intp const dimensions[],
        npy_intp const strides[], NpyAuxData *NPY_UNUSED(auxdata))
{
    int elsize1 = context->descriptors[0]->elsize;
    int elsize2 = context->descriptors[1]->elsize;

    char *in1 = data[0];
    char *in2 = data[1];
    char *in3 = data[2];
    char *in4 = data[3];
    char *out = data[4];

    npy_intp N = dimensions[0];

    while (N--) {
        Buffer<enc> buf1(in1, elsize1);
        Buffer<enc> buf2(in2, elsize2);
        npy_intp count = string_count<enc>(buf1, buf2, *(npy_int64 *)in3, *(npy_int64 *)in4);
        *(npy_intp *)out = count;

        in1 += strides[0];
        in2 += strides[1];
        in3 += strides[2];
        in4 += strides[3];
        out += strides[4];
    }
    return 0;
}


template <ENCODING enc>
static int
string_replace_loop(PyArrayMethod_Context *context,
        char *const data[], npy_intp const dimensions[],
        npy_intp const strides[], NpyAuxData *NPY_UNUSED(auxdata))
{
    int elsize1 = context->descriptors[0]->elsize;
    int elsize2 = context->descriptors[1]->elsize;
    int elsize3 = context->descriptors[2]->elsize;
    int outsize = context->descriptors[4]->elsize;

    char *in1 = data[0];
    char *in2 = data[1];
    char *in3 = data[2];
    char *in4 = data[3];
    char *out = data[4];

    npy_intp N = dimensions[0];

    while (N--) {
        Buffer<enc> buf1(in1, elsize1);
        Buffer<enc> buf2(in2, elsize2);
        Buffer<enc> buf3(in3, elsize3);
        Buffer<enc> outbuf(out, outsize);
        string_replace(buf1, buf2, buf3, *(npy_int64 *) in4, outbuf);

        in1 += strides[0];
        in2 += strides[1];
        in3 += strides[2];
        in4 += strides[3];
        out += strides[4];
    }
    return 0;
}


template <ENCODING enc>
static int
string_startswith_loop(PyArrayMethod_Context *context,
        char *const data[], npy_intp const dimensions[],
        npy_intp const strides[], NpyAuxData *NPY_UNUSED(auxdata))
{
    int elsize1 = context->descriptors[0]->elsize;
    int elsize2 = context->descriptors[1]->elsize;

    char *in1 = data[0];
    char *in2 = data[1];
    char *in3 = data[2];
    char *in4 = data[3];
    char *out = data[4];

    npy_intp N = dimensions[0];

    while (N--) {
        Buffer<enc> buf1(in1, elsize1);
        Buffer<enc> buf2(in2, elsize2);
        npy_bool match = tailmatch<enc>(buf1, buf2, *(npy_int64 *)in3, *(npy_int64 *)in4,
                                  STARTPOSITION::FRONT);
        *(npy_bool *)out = match;

        in1 += strides[0];
        in2 += strides[1];
        in3 += strides[2];
        in4 += strides[3];
        out += strides[4];
    }
    return 0;
}


template <ENCODING enc>
static int
string_endswith_loop(PyArrayMethod_Context *context,
        char *const data[], npy_intp const dimensions[],
        npy_intp const strides[], NpyAuxData *NPY_UNUSED(auxdata))
{
    int elsize1 = context->descriptors[0]->elsize;
    int elsize2 = context->descriptors[1]->elsize;

    char *in1 = data[0];
    char *in2 = data[1];
    char *in3 = data[2];
    char *in4 = data[3];
    char *out = data[4];

    npy_intp N = dimensions[0];

    while (N--) {
        Buffer<enc> buf1(in1, elsize1);
        Buffer<enc> buf2(in2, elsize2);
        npy_bool match = tailmatch<enc>(buf1, buf2, *(npy_int64 *)in3, *(npy_int64 *)in4,
                                  STARTPOSITION::BACK);
        *(npy_bool *)out = match;

        in1 += strides[0];
        in2 += strides[1];
        in3 += strides[2];
        in4 += strides[3];
        out += strides[4];
    }
    return 0;
}


template <ENCODING enc>
static int
string_strip_whitespace_loop(PyArrayMethod_Context *context,
        char *const data[], npy_intp const dimensions[],
        npy_intp const strides[], NpyAuxData *NPY_UNUSED(auxdata))
{
    int elsize = context->descriptors[0]->elsize;
    int outsize = context->descriptors[1]->elsize;

    char *in = data[0];
    char *out = data[1];

    npy_intp N = dimensions[0];

    while (N--) {
        Buffer<enc> buf(in, elsize);
        Buffer<enc> outbuf(out, outsize);
        string_lrstrip_whitespace(buf, outbuf, STRIPTYPE::BOTHSTRIP);

        in += strides[0];
        out += strides[1];
    }

    return 0;
}


template <ENCODING enc>
static int
string_lstrip_whitespace_loop(PyArrayMethod_Context *context,
        char *const data[], npy_intp const dimensions[],
        npy_intp const strides[], NpyAuxData *NPY_UNUSED(auxdata))
{
    int elsize = context->descriptors[0]->elsize;
    int outsize = context->descriptors[1]->elsize;

    char *in = data[0];
    char *out = data[1];

    npy_intp N = dimensions[0];

    while (N--) {
        Buffer<enc> buf(in, elsize);
        Buffer<enc> outbuf(out, outsize);
        string_lrstrip_whitespace(buf, outbuf, STRIPTYPE::LEFTSTRIP);

        in += strides[0];
        out += strides[1];
    }

    return 0;
}


template <ENCODING enc>
static int
string_rstrip_whitespace_loop(PyArrayMethod_Context *context,
        char *const data[], npy_intp const dimensions[],
        npy_intp const strides[], NpyAuxData *NPY_UNUSED(auxdata))
{
    int elsize = context->descriptors[0]->elsize;
    int outsize = context->descriptors[1]->elsize;

    char *in = data[0];
    char *out = data[1];

    npy_intp N = dimensions[0];

    while (N--) {
        Buffer<enc> buf(in, elsize);
        Buffer<enc> outbuf(out, outsize);
        string_lrstrip_whitespace(buf, outbuf, STRIPTYPE::RIGHTSTRIP);

        in += strides[0];
        out += strides[1];
    }

    return 0;
}


template <ENCODING enc>
static int
string_strip_chars_loop(PyArrayMethod_Context *context,
        char *const data[], npy_intp const dimensions[],
        npy_intp const strides[], NpyAuxData *NPY_UNUSED(auxdata))
{
    int elsize1 = context->descriptors[0]->elsize;
    int elsize2 = context->descriptors[1]->elsize;
    int outsize = context->descriptors[2]->elsize;

    char *in1 = data[0];
    char *in2 = data[1];
    char *out = data[2];

    npy_intp N = dimensions[0];

    while (N--) {
        Buffer<enc> buf1(in1, elsize1);
        Buffer<enc> buf2(in2, elsize2);
        Buffer<enc> outbuf(out, outsize);
        string_lrstrip_chars(buf1, buf2, outbuf, STRIPTYPE::BOTHSTRIP);

        in1 += strides[0];
        in2 += strides[1];
        out += strides[2];
    }

    return 0;
}


template <ENCODING enc>
static int
string_lstrip_chars_loop(PyArrayMethod_Context *context,
        char *const data[], npy_intp const dimensions[],
        npy_intp const strides[], NpyAuxData *NPY_UNUSED(auxdata))
{
    int elsize1 = context->descriptors[0]->elsize;
    int elsize2 = context->descriptors[1]->elsize;
    int outsize = context->descriptors[2]->elsize;

    char *in1 = data[0];
    char *in2 = data[1];
    char *out = data[2];

    npy_intp N = dimensions[0];

    while (N--) {
        Buffer<enc> buf1(in1, elsize1);
        Buffer<enc> buf2(in2, elsize2);
        Buffer<enc> outbuf(out, outsize);
        string_lrstrip_chars(buf1, buf2, outbuf, STRIPTYPE::LEFTSTRIP);

        in1 += strides[0];
        in2 += strides[1];
        out += strides[2];
    }

    return 0;
}


template <ENCODING enc>
static int
string_rstrip_chars_loop(PyArrayMethod_Context *context,
        char *const data[], npy_intp const dimensions[],
        npy_intp const strides[], NpyAuxData *NPY_UNUSED(auxdata))
{
    int elsize1 = context->descriptors[0]->elsize;
    int elsize2 = context->descriptors[1]->elsize;
    int outsize = context->descriptors[2]->elsize;

    char *in1 = data[0];
    char *in2 = data[1];
    char *out = data[2];

    npy_intp N = dimensions[0];

    while (N--) {
        Buffer<enc> buf1(in1, elsize1);
        Buffer<enc> buf2(in2, elsize2);
        Buffer<enc> outbuf(out, outsize);
        string_lrstrip_chars(buf1, buf2, outbuf, STRIPTYPE::RIGHTSTRIP);

        in1 += strides[0];
        in2 += strides[1];
        out += strides[2];
    }

    return 0;
}


/* Resolve descriptors & promoter functions */

static NPY_CASTING
string_addition_resolve_descriptors(
        PyArrayMethodObject *NPY_UNUSED(self),
        PyArray_DTypeMeta *NPY_UNUSED(dtypes[3]),
        PyArray_Descr *given_descrs[3],
        PyArray_Descr *loop_descrs[3],
        npy_intp *NPY_UNUSED(view_offset))
{
    loop_descrs[0] = NPY_DT_CALL_ensure_canonical(given_descrs[0]);
    if (loop_descrs[0] == NULL) {
        return _NPY_ERROR_OCCURRED_IN_CAST;
    }

    loop_descrs[1] = NPY_DT_CALL_ensure_canonical(given_descrs[1]);
    if (loop_descrs[1] == NULL) {
        return _NPY_ERROR_OCCURRED_IN_CAST;
    }

    loop_descrs[2] = PyArray_DescrNew(loop_descrs[0]);
    if (loop_descrs[2] == NULL) {
        return _NPY_ERROR_OCCURRED_IN_CAST;
    }
    loop_descrs[2]->elsize += loop_descrs[1]->elsize;

    return NPY_NO_CASTING;
}


static NPY_CASTING
string_strip_whitespace_resolve_descriptors(
        PyArrayMethodObject *NPY_UNUSED(self),
        PyArray_DTypeMeta *NPY_UNUSED(dtypes[3]),
        PyArray_Descr *given_descrs[3],
        PyArray_Descr *loop_descrs[3],
        npy_intp *NPY_UNUSED(view_offset))
{
    loop_descrs[0] = NPY_DT_CALL_ensure_canonical(given_descrs[0]);
    if (loop_descrs[0] == NULL) {
        return _NPY_ERROR_OCCURRED_IN_CAST;
    }

    Py_INCREF(loop_descrs[0]);
    loop_descrs[1] = loop_descrs[0];

    return NPY_NO_CASTING;
}


static NPY_CASTING
string_strip_chars_resolve_descriptors(
        PyArrayMethodObject *NPY_UNUSED(self),
        PyArray_DTypeMeta *NPY_UNUSED(dtypes[3]),
        PyArray_Descr *given_descrs[3],
        PyArray_Descr *loop_descrs[3],
        npy_intp *NPY_UNUSED(view_offset))
{
    loop_descrs[0] = NPY_DT_CALL_ensure_canonical(given_descrs[0]);
    if (loop_descrs[0] == NULL) {
        return _NPY_ERROR_OCCURRED_IN_CAST;
    }

    loop_descrs[1] = NPY_DT_CALL_ensure_canonical(given_descrs[1]);
    if (loop_descrs[1] == NULL) {
        return _NPY_ERROR_OCCURRED_IN_CAST;
    }

    Py_INCREF(loop_descrs[0]);
    loop_descrs[2] = loop_descrs[0];

    return NPY_NO_CASTING;
}


static int
string_find_rfind_count_promoter(PyUFuncObject *NPY_UNUSED(ufunc),
        PyArray_DTypeMeta *op_dtypes[], PyArray_DTypeMeta *signature[],
        PyArray_DTypeMeta *new_op_dtypes[])
{
    Py_INCREF(op_dtypes[0]);
    new_op_dtypes[0] = op_dtypes[0];
    Py_INCREF(op_dtypes[1]);
    new_op_dtypes[1] = op_dtypes[1];
    new_op_dtypes[2] = &PyArray_Int64DType;
    new_op_dtypes[3] = &PyArray_Int64DType;
    new_op_dtypes[4] = PyArray_DTypeFromTypeNum(NPY_DEFAULT_INT);
    return 0;
}


static int
string_replace_promoter(PyUFuncObject *NPY_UNUSED(ufunc),
        PyArray_DTypeMeta *op_dtypes[], PyArray_DTypeMeta *signature[],
        PyArray_DTypeMeta *new_op_dtypes[])
{
    Py_INCREF(op_dtypes[0]);
    new_op_dtypes[0] = op_dtypes[0];

    Py_INCREF(op_dtypes[1]);
    new_op_dtypes[1] = op_dtypes[1];

    Py_INCREF(op_dtypes[2]);
    new_op_dtypes[2] = op_dtypes[2];

    new_op_dtypes[3] = PyArray_DTypeFromTypeNum(NPY_INT64);

    Py_INCREF(op_dtypes[0]);
    new_op_dtypes[4] = op_dtypes[0];
    return 0;
}


static NPY_CASTING
string_replace_resolve_descriptors(
        PyArrayMethodObject *NPY_UNUSED(self),
        PyArray_DTypeMeta *NPY_UNUSED(dtypes[3]),
        PyArray_Descr *given_descrs[5],
        PyArray_Descr *loop_descrs[5],
        npy_intp *NPY_UNUSED(view_offset))
{
    if (given_descrs[4] == NULL) {
        PyErr_SetString(PyExc_ValueError, "out kwarg should be given");
        return _NPY_ERROR_OCCURRED_IN_CAST;
    }

    loop_descrs[0] = NPY_DT_CALL_ensure_canonical(given_descrs[0]);
    if (loop_descrs[0] == NULL) {
        return _NPY_ERROR_OCCURRED_IN_CAST;
    }
    loop_descrs[1] = NPY_DT_CALL_ensure_canonical(given_descrs[1]);
    if (loop_descrs[1] == NULL) {
        return _NPY_ERROR_OCCURRED_IN_CAST;
    }
    loop_descrs[2] = NPY_DT_CALL_ensure_canonical(given_descrs[2]);
    if (loop_descrs[2] == NULL) {
        return _NPY_ERROR_OCCURRED_IN_CAST;
    }
    loop_descrs[3] = NPY_DT_CALL_ensure_canonical(given_descrs[3]);
    if (loop_descrs[3] == NULL) {
        return _NPY_ERROR_OCCURRED_IN_CAST;
    }
    loop_descrs[4] = NPY_DT_CALL_ensure_canonical(given_descrs[4]);
    if (loop_descrs[4] == NULL) {
        return _NPY_ERROR_OCCURRED_IN_CAST;
    }

    return NPY_NO_CASTING;
}


static int
string_startswith_endswith_promoter(PyUFuncObject *NPY_UNUSED(ufunc),
        PyArray_DTypeMeta *op_dtypes[], PyArray_DTypeMeta *signature[],
        PyArray_DTypeMeta *new_op_dtypes[])
{
    Py_INCREF(op_dtypes[0]);
    new_op_dtypes[0] = op_dtypes[0];
    Py_INCREF(op_dtypes[1]);
    new_op_dtypes[1] = op_dtypes[1];
    new_op_dtypes[2] = &PyArray_Int64DType;
    new_op_dtypes[3] = &PyArray_Int64DType;
    new_op_dtypes[4] = &PyArray_BoolDType;
    return 0;
}


/*
 * Machinery to add the string loops to the existing ufuncs.
 */

static int
install_promoter(PyObject *umath, const char *ufunc_name,
                 PyObject *promoterinfo)
{
    PyObject *name = PyUnicode_FromString(ufunc_name);
    if (name == nullptr) {
        return -1;
    }
    PyObject *ufunc = PyObject_GetItem(umath, name);
    Py_DECREF(name);
    if (ufunc == nullptr) {
        return -1;
    }

    int res = PyUFunc_AddLoop((PyUFuncObject *)ufunc, promoterinfo, 0);
    Py_DECREF(ufunc);
    return res;
}


/*
 * This function replaces the strided loop with the passed in one,
 * and registers it with the given ufunc.
 */
static int
add_loop(PyObject *umath, const char *ufunc_name,
         PyArrayMethod_Spec *spec, PyArrayMethod_StridedLoop *loop)
{
    PyObject *name = PyUnicode_FromString(ufunc_name);
    if (name == nullptr) {
        return -1;
    }
    PyObject *ufunc = PyObject_GetItem(umath, name);
    Py_DECREF(name);
    if (ufunc == nullptr) {
        return -1;
    }
    spec->slots[0].pfunc = (void *)loop;

    int res = PyUFunc_AddLoopFromSpec_int(ufunc, spec, 1);
    Py_DECREF(ufunc);
    return res;
}


template<bool rstrip, ENCODING enc, COMP...>
struct add_loops;

template<bool rstrip, ENCODING enc>
struct add_loops<rstrip, enc> {
    int operator()(PyObject*, PyArrayMethod_Spec*) {
        return 0;
    }
};

template<bool rstrip, ENCODING enc, COMP comp, COMP... comps>
struct add_loops<rstrip, enc, comp, comps...> {
    int operator()(PyObject* umath, PyArrayMethod_Spec* spec) {
        PyArrayMethod_StridedLoop* loop = string_comparison_loop<rstrip, comp, enc>;

        if (add_loop(umath, comp_name(comp), spec, loop) < 0) {
            return -1;
        }
        else {
            return add_loops<rstrip, enc, comps...>()(umath, spec);
        }
    }
};


static int
init_comparison(PyObject *umath)
{
    int res = -1;
    PyArray_DTypeMeta *String = &PyArray_BytesDType;
    PyArray_DTypeMeta *Unicode = &PyArray_UnicodeDType;
    PyArray_DTypeMeta *Bool = &PyArray_BoolDType;

    /* We start with the string loops: */
    PyArray_DTypeMeta *dtypes[] = {String, String, Bool};
    /*
     * We only have one loop right now, the strided one.  The default type
     * resolver ensures native byte order/canonical representation.
     */
    PyType_Slot slots[] = {
        {NPY_METH_strided_loop, nullptr},
        {0, nullptr}
    };

    PyArrayMethod_Spec spec = {};
    spec.name = "templated_string_comparison";
    spec.nin = 2;
    spec.nout = 1;
    spec.dtypes = dtypes;
    spec.slots = slots;
    spec.flags = NPY_METH_NO_FLOATINGPOINT_ERRORS;

    /* All String loops */
    using string_looper = add_loops<false, ENCODING::ASCII, COMP::EQ, COMP::NE, COMP::LT, COMP::LE, COMP::GT, COMP::GE>;
    if (string_looper()(umath, &spec) < 0) {
        goto finish;
    }

    /* All Unicode loops */
    using ucs_looper = add_loops<false, ENCODING::UTF32, COMP::EQ, COMP::NE, COMP::LT, COMP::LE, COMP::GT, COMP::GE>;
    dtypes[0] = Unicode;
    dtypes[1] = Unicode;
    if (ucs_looper()(umath, &spec) < 0) {
        goto finish;
    }

    res = 0;
  finish:
    Py_DECREF(String);
    Py_DECREF(Unicode);
    Py_DECREF(Bool);
    return res;
}


static int
init_promoter(PyObject *umath, const char *name, int nin, int nout,
              promoter_function promoter)
{
    PyObject *promoter_obj = PyCapsule_New((void *) promoter, "numpy._ufunc_promoter", NULL);
    if (promoter_obj == NULL) {
        return -1;
    }

    PyObject *dtypes_tuple = PyTuple_New(nin + nout);
    if (dtypes_tuple == NULL) {
        Py_DECREF(promoter_obj);
        return -1;
    }
    for (int i = 0; i < nin + nout; i++) {
        PyTuple_SET_ITEM(dtypes_tuple, i, Py_None);
    }

    PyObject *info = PyTuple_Pack(2, dtypes_tuple, promoter_obj);
    Py_DECREF(dtypes_tuple);
    Py_DECREF(promoter_obj);
    if (info == NULL) {
        return -1;
    }

    if (install_promoter(umath, name, info) < 0) {
        return -1;
    }

    return 0;
}


template <ENCODING enc>
static int
init_ufunc(PyObject *umath, const char *name, const char *specname, int nin, int nout,
           NPY_TYPES *typenums, PyArrayMethod_StridedLoop loop,
           resolve_descriptors_function resolve_descriptors)
{
    int res = -1;

    PyArray_DTypeMeta **dtypes = (PyArray_DTypeMeta **) PyMem_Malloc(
        (nin + nout) * sizeof(PyArray_DTypeMeta *));
    if (dtypes == NULL) {
        PyErr_NoMemory();
        return -1;
    }

    for (int i = 0; i < nin+nout; i++) {
        if (typenums[i] == NPY_OBJECT && enc == ENCODING::UTF32) {
            dtypes[i] = &PyArray_UnicodeDType;
        }
        else if (typenums[i] == NPY_OBJECT && enc == ENCODING::ASCII) {
            dtypes[i] = &PyArray_BytesDType;
        }
        else {
            dtypes[i] = PyArray_DTypeFromTypeNum(typenums[i]);
        }
    }

    PyType_Slot slots[3];
    slots[0] = {NPY_METH_strided_loop, nullptr};
    slots[2] = {0, nullptr};
    if (resolve_descriptors != NULL) {
        slots[1] = {NPY_METH_resolve_descriptors, (void *) resolve_descriptors};
    }
    else {
        slots[1] = {0, nullptr};
    }

    PyArrayMethod_Spec spec = {};
    spec.name = specname;
    spec.nin = nin;
    spec.nout = nout;
    spec.dtypes = dtypes;
    spec.slots = slots;
    spec.flags = NPY_METH_NO_FLOATINGPOINT_ERRORS;

    if (add_loop(umath, name, &spec, loop) < 0) {
        goto finish;
    }

    res = 0;
  finish:
    for (int i = 0; i < nin+nout; i++) {
        Py_DECREF(dtypes[i]);
    }
    PyMem_Free((void *) dtypes);
    return res;
}


NPY_NO_EXPORT int
init_string_ufuncs(PyObject *umath)
{
    NPY_TYPES dtypes[] = {NPY_STRING, NPY_STRING, NPY_STRING, NPY_STRING, NPY_STRING};

    if (init_comparison(umath) < 0) {
        return -1;
    }

    // We use NPY_OBJECT as a sentinel value here, and this will be replaced by the
    // corresponding string dtype (either NPY_STRING or NPY_UNICODE).
    dtypes[0] = dtypes[1] = dtypes[2] = NPY_OBJECT;
    if (init_ufunc<ENCODING::ASCII>(
            umath, "add", "templated_string_add", 2, 1, dtypes,
            string_add_loop<ENCODING::ASCII>, string_addition_resolve_descriptors) < 0) {
        return -1;
    }
    if (init_ufunc<ENCODING::UTF32>(
            umath, "add", "templated_string_add", 2, 1, dtypes,
            string_add_loop<ENCODING::UTF32>, string_addition_resolve_descriptors) < 0) {
        return -1;
    }

    dtypes[0] = NPY_OBJECT;
    dtypes[1] = NPY_DEFAULT_INT;
    if (init_ufunc<ENCODING::ASCII>(
            umath, "str_len", "templated_string_len", 1, 1, dtypes,
            string_len_loop<ENCODING::ASCII>, NULL) < 0) {
        return -1;
    }
    if (init_ufunc<ENCODING::UTF32>(
            umath, "str_len", "templated_string_len", 1, 1, dtypes,
            string_len_loop<ENCODING::UTF32>, NULL) < 0) {
        return -1;
    }

    dtypes[0] = NPY_OBJECT;
    dtypes[1] = NPY_BOOL;
    if (init_ufunc<ENCODING::ASCII>(
            umath, "isalpha", "templated_string_isalpha", 1, 1, dtypes,
            string_isalpha_loop<ENCODING::ASCII>, NULL) < 0) {
        return -1;
    }
    if (init_ufunc<ENCODING::UTF32>(
            umath, "isalpha", "templated_string_isalpha", 1, 1, dtypes,
            string_isalpha_loop<ENCODING::UTF32>, NULL) < 0) {
        return -1;
    }

    dtypes[0] = dtypes[1] = NPY_OBJECT;
    dtypes[2] = dtypes[3] = NPY_INT64;
    dtypes[4] = NPY_DEFAULT_INT;
    if (init_ufunc<ENCODING::ASCII>(
            umath, "find", "templated_string_find", 4, 1, dtypes,
            string_find_loop<ENCODING::ASCII>, NULL) < 0) {
        return -1;
    }
    if (init_ufunc<ENCODING::UTF32>(
            umath, "find", "templated_string_find", 4, 1, dtypes,
            string_find_loop<ENCODING::UTF32>, NULL) < 0) {
        return -1;
    }
    if (init_ufunc<ENCODING::ASCII>(
            umath, "rfind", "templated_string_rfind", 4, 1, dtypes,
            string_rfind_loop<ENCODING::ASCII>, NULL) < 0) {
        return -1;
    }
    if (init_ufunc<ENCODING::UTF32>(
            umath, "rfind", "templated_string_rfind", 4, 1, dtypes,
            string_rfind_loop<ENCODING::UTF32>, NULL) < 0) {
        return -1;
    }
    if (init_ufunc<ENCODING::ASCII>(
            umath, "count", "templated_string_count", 4, 1, dtypes,
            string_count_loop<ENCODING::ASCII>, NULL) < 0) {
        return -1;
    }
    if (init_ufunc<ENCODING::UTF32>(
            umath, "count", "templated_string_count", 4, 1, dtypes,
            string_count_loop<ENCODING::UTF32>, NULL) < 0) {
        return -1;
    }
    if (init_promoter(umath, "find", 4, 1, string_find_rfind_count_promoter) < 0) {
        return -1;
    }
    if (init_promoter(umath, "rfind", 4, 1, string_find_rfind_count_promoter) < 0) {
        return -1;
    }
    if (init_promoter(umath, "count", 4, 1, string_find_rfind_count_promoter) < 0) {
        return -1;
    }

    dtypes[0] = dtypes[1] = dtypes[2] = NPY_OBJECT;
    dtypes[3] = NPY_INT64;
    dtypes[4] = NPY_OBJECT;
    if (init_ufunc<ENCODING::ASCII>(
            umath, "_replace_impl", "templated_string_replace", 4, 1, dtypes,
            string_replace_loop<ENCODING::ASCII>,
            string_replace_resolve_descriptors) < 0) {
        return -1;
    }
    if (init_ufunc<ENCODING::UTF32>(
            umath, "_replace_impl", "templated_string_replace", 4, 1, dtypes,
            string_replace_loop<ENCODING::UTF32>,
            string_replace_resolve_descriptors) < 0) {
        return -1;
    }
    if (init_promoter(umath, "_replace_impl", 4, 1, string_replace_promoter) < 0) {
        return -1;
    }

    dtypes[0] = dtypes[1] = NPY_OBJECT;
    dtypes[2] = dtypes[3] = NPY_INT64;
    dtypes[4] = NPY_BOOL;
    if (init_ufunc<ENCODING::ASCII>(
            umath, "startswith", "templated_string_startswith", 4, 1, dtypes,
            string_startswith_loop<ENCODING::ASCII>, NULL) < 0) {
        return -1;
    }
    if (init_ufunc<ENCODING::UTF32>(
            umath, "startswith", "templated_string_startswith", 4, 1, dtypes,
            string_startswith_loop<ENCODING::UTF32>, NULL) < 0) {
        return -1;
    }
    if (init_ufunc<ENCODING::ASCII>(
            umath, "endswith", "templated_string_endswith", 4, 1, dtypes,
            string_endswith_loop<ENCODING::ASCII>, NULL) < 0) {
        return -1;
    }
    if (init_ufunc<ENCODING::UTF32>(
            umath, "endswith", "templated_string_endswith", 4, 1, dtypes,
            string_endswith_loop<ENCODING::UTF32>, NULL) < 0) {
        return -1;
    }
    if (init_promoter(umath, "startswith", 4, 1, string_startswith_endswith_promoter) < 0) {
        return -1;
    }
    if (init_promoter(umath, "endswith", 4, 1, string_startswith_endswith_promoter) < 0) {
        return -1;
    }

    dtypes[0] = NPY_OBJECT;
    dtypes[1] = NPY_BOOL;
    if (init_ufunc<ENCODING::ASCII>(
            umath, "isdigit", "templated_string_isdigit", 1, 1, dtypes,
            string_isdigit_loop<ENCODING::ASCII>, NULL) < 0) {
        return -1;
    }
    if (init_ufunc<ENCODING::UTF32>(
            umath, "isdigit", "templated_string_isdigit", 1, 1, dtypes,
            string_isdigit_loop<ENCODING::UTF32>, NULL) < 0) {
        return -1;
    }

    if (init_ufunc<ENCODING::ASCII>(
            umath, "isspace", "templated_string_isspace", 1, 1, dtypes,
            string_isspace_loop<ENCODING::ASCII>, NULL) < 0) {
        return -1;
    }
    if (init_ufunc<ENCODING::UTF32>(
            umath, "isspace", "templated_string_isspace", 1, 1, dtypes,
            string_isspace_loop<ENCODING::UTF32>, NULL) < 0) {
        return -1;
    }

    if (init_ufunc<ENCODING::UTF32>(
            umath, "isdecimal", "templated_string_isdecimal", 1, 1, dtypes,
            string_isdecimal_loop, NULL) < 0) {
        return -1;
    }

    if (init_ufunc<ENCODING::UTF32>(
            umath, "isnumeric", "templated_string_isnumeric", 1, 1, dtypes,
            string_isnumeric_loop, NULL) < 0) {
        return -1;
    }

    dtypes[0] = dtypes[1] = NPY_OBJECT;
    if (init_ufunc<ENCODING::ASCII>(
            umath, "_lstrip_whitespace", "templated_string_lstrip", 1, 1, dtypes,
            string_lstrip_whitespace_loop<ENCODING::ASCII>,
            string_strip_whitespace_resolve_descriptors) < 0) {
        return -1;
    }
    if (init_ufunc<ENCODING::UTF32>(
            umath, "_lstrip_whitespace", "templated_string_lstrip", 1, 1, dtypes,
            string_lstrip_whitespace_loop<ENCODING::UTF32>,
            string_strip_whitespace_resolve_descriptors) < 0) {
        return -1;
    }
    if (init_ufunc<ENCODING::ASCII>(
            umath, "_rstrip_whitespace", "templated_string_rstrip", 1, 1, dtypes,
            string_rstrip_whitespace_loop<ENCODING::ASCII>,
            string_strip_whitespace_resolve_descriptors) < 0) {
        return -1;
    }
    if (init_ufunc<ENCODING::UTF32>(
            umath, "_rstrip_whitespace", "templated_string_rstrip", 1, 1, dtypes,
            string_rstrip_whitespace_loop<ENCODING::UTF32>,
            string_strip_whitespace_resolve_descriptors) < 0) {
        return -1;
    }
    if (init_ufunc<ENCODING::ASCII>(
            umath, "_strip_whitespace", "templated_string_strip", 1, 1, dtypes,
            string_strip_whitespace_loop<ENCODING::ASCII>,
            string_strip_whitespace_resolve_descriptors) < 0) {
        return -1;
    }
    if (init_ufunc<ENCODING::UTF32>(
            umath, "_strip_whitespace", "templated_string_strip", 1, 1, dtypes,
            string_strip_whitespace_loop<ENCODING::UTF32>,
            string_strip_whitespace_resolve_descriptors) < 0) {
        return -1;
    }

    dtypes[0] = dtypes[1] = dtypes[2] = NPY_OBJECT;
    if (init_ufunc<ENCODING::ASCII>(
            umath, "_lstrip_chars", "templated_string_lstrip", 2, 1, dtypes,
            string_lstrip_chars_loop<ENCODING::ASCII>,
            string_strip_chars_resolve_descriptors) < 0) {
        return -1;
    }
    if (init_ufunc<ENCODING::UTF32>(
            umath, "_lstrip_chars", "templated_string_lstrip", 2, 1, dtypes,
            string_lstrip_chars_loop<ENCODING::UTF32>,
            string_strip_chars_resolve_descriptors) < 0) {
        return -1;
    }
    if (init_ufunc<ENCODING::ASCII>(
            umath, "_rstrip_chars", "templated_string_rstrip", 2, 1, dtypes,
            string_rstrip_chars_loop<ENCODING::ASCII>,
            string_strip_chars_resolve_descriptors) < 0) {
        return -1;
    }
    if (init_ufunc<ENCODING::UTF32>(
            umath, "_rstrip_chars", "templated_string_rstrip", 2, 1, dtypes,
            string_rstrip_chars_loop<ENCODING::UTF32>,
            string_strip_chars_resolve_descriptors) < 0) {
        return -1;
    }
    if (init_ufunc<ENCODING::ASCII>(
            umath, "_strip_chars", "templated_string_strip", 2, 1, dtypes,
            string_strip_chars_loop<ENCODING::ASCII>,
            string_strip_chars_resolve_descriptors) < 0) {
        return -1;
    }
    if (init_ufunc<ENCODING::UTF32>(
            umath, "_strip_chars", "templated_string_strip", 2, 1, dtypes,
            string_strip_chars_loop<ENCODING::UTF32>,
            string_strip_chars_resolve_descriptors) < 0) {
        return -1;
    }

    return 0;
}


template <bool rstrip, ENCODING enc>
static PyArrayMethod_StridedLoop *
get_strided_loop(int comp)
{
    switch (comp) {
        case Py_EQ:
            return string_comparison_loop<rstrip, COMP::EQ, enc>;
        case Py_NE:
            return string_comparison_loop<rstrip, COMP::NE, enc>;
        case Py_LT:
            return string_comparison_loop<rstrip, COMP::LT, enc>;
        case Py_LE:
            return string_comparison_loop<rstrip, COMP::LE, enc>;
        case Py_GT:
            return string_comparison_loop<rstrip, COMP::GT, enc>;
        case Py_GE:
            return string_comparison_loop<rstrip, COMP::GE, enc>;
        default:
            assert(false);  /* caller ensures this */
    }
    return nullptr;
}


/*
 * This function is used for `compare_chararrays` and currently also void
 * comparisons (unstructured voids).  The first could probably be deprecated
 * and removed but is used by `np.char.chararray` the latter should also be
 * moved to the ufunc probably (removing the need for manual looping).
 *
 * The `rstrip` mechanism is presumably for some fortran compat, but the
 * question is whether it would not be better to have/use `rstrip` on such
 * an array first...
 *
 * NOTE: This function is also used for unstructured voids, this works because
 *       `npy_byte` is correct.
 */
NPY_NO_EXPORT PyObject *
_umath_strings_richcompare(
        PyArrayObject *self, PyArrayObject *other, int cmp_op, int rstrip)
{
    NpyIter *iter = nullptr;
    PyObject *result = nullptr;

    char **dataptr = nullptr;
    npy_intp *strides = nullptr;
    npy_intp *countptr = nullptr;
    npy_intp size = 0;

    PyArrayMethod_Context context = {};
    NpyIter_IterNextFunc *iternext = nullptr;

    npy_uint32 it_flags = (
            NPY_ITER_EXTERNAL_LOOP | NPY_ITER_ZEROSIZE_OK |
            NPY_ITER_BUFFERED | NPY_ITER_GROWINNER);
    npy_uint32 op_flags[3] = {
            NPY_ITER_READONLY | NPY_ITER_ALIGNED,
            NPY_ITER_READONLY | NPY_ITER_ALIGNED,
            NPY_ITER_WRITEONLY | NPY_ITER_ALLOCATE | NPY_ITER_ALIGNED};

    PyArrayMethod_StridedLoop *strided_loop = nullptr;
    NPY_BEGIN_THREADS_DEF;

    if (PyArray_TYPE(self) != PyArray_TYPE(other)) {
        /*
         * Comparison between Bytes and Unicode is not defined in Py3K;
         * we follow.
         * TODO: This makes no sense at all for `compare_chararrays`, kept
         *       only under the assumption that we are more likely to deprecate
         *       than fix it to begin with.
         */
        Py_INCREF(Py_NotImplemented);
        return Py_NotImplemented;
    }

    PyArrayObject *ops[3] = {self, other, nullptr};
    PyArray_Descr *descrs[3] = {nullptr, nullptr, PyArray_DescrFromType(NPY_BOOL)};
    /* TODO: ensuring native byte order is not really necessary for == and != */
    descrs[0] = NPY_DT_CALL_ensure_canonical(PyArray_DESCR(self));
    if (descrs[0] == nullptr) {
        goto finish;
    }
    descrs[1] = NPY_DT_CALL_ensure_canonical(PyArray_DESCR(other));
    if (descrs[1] == nullptr) {
        goto finish;
    }

    /*
     * Create the iterator:
     */
    iter = NpyIter_AdvancedNew(
            3, ops, it_flags, NPY_KEEPORDER, NPY_SAFE_CASTING, op_flags, descrs,
            -1, nullptr, nullptr, 0);
    if (iter == nullptr) {
        goto finish;
    }

    size = NpyIter_GetIterSize(iter);
    if (size == 0) {
        result = (PyObject *)NpyIter_GetOperandArray(iter)[2];
        Py_INCREF(result);
        goto finish;
    }

    iternext = NpyIter_GetIterNext(iter, nullptr);
    if (iternext == nullptr) {
        goto finish;
    }

    /*
     * Prepare the inner-loop and execute it (we only need descriptors to be
     * passed in).
     */
    context.descriptors = descrs;

    dataptr = NpyIter_GetDataPtrArray(iter);
    strides = NpyIter_GetInnerStrideArray(iter);
    countptr = NpyIter_GetInnerLoopSizePtr(iter);

    if (rstrip == 0) {
        /* NOTE: Also used for VOID, so can be STRING, UNICODE, or VOID: */
        if (descrs[0]->type_num != NPY_UNICODE) {
            strided_loop = get_strided_loop<false, ENCODING::ASCII>(cmp_op);
        }
        else {
            strided_loop = get_strided_loop<false, ENCODING::UTF32>(cmp_op);
        }
    }
    else {
        if (descrs[0]->type_num != NPY_UNICODE) {
            strided_loop = get_strided_loop<true, ENCODING::ASCII>(cmp_op);
        }
        else {
            strided_loop = get_strided_loop<true, ENCODING::UTF32>(cmp_op);
        }
    }

    NPY_BEGIN_THREADS_THRESHOLDED(size);

    do {
         /* We know the loop cannot fail */
         strided_loop(&context, dataptr, countptr, strides, nullptr);
    } while (iternext(iter) != 0);

    NPY_END_THREADS;

    result = (PyObject *)NpyIter_GetOperandArray(iter)[2];
    Py_INCREF(result);

 finish:
    if (NpyIter_Deallocate(iter) < 0) {
        Py_CLEAR(result);
    }
    Py_XDECREF(descrs[0]);
    Py_XDECREF(descrs[1]);
    Py_XDECREF(descrs[2]);
    return result;
}<|MERGE_RESOLUTION|>--- conflicted
+++ resolved
@@ -24,50 +24,11 @@
     FRONT, BACK
 };
 
-
-<<<<<<< HEAD
-=======
 enum class STRIPTYPE {
     LEFTSTRIP, RIGHTSTRIP, BOTHSTRIP
 };
 
 
-template <typename character>
-static inline int
-character_cmp(character a, character b)
-{
-    if (a == b) {
-        return 0;
-    }
-    else if (a < b) {
-        return -1;
-    }
-    else {
-        return 1;
-    }
-}
-
-
-template <typename character>
-static inline int
-string_rstrip(const character *str, int elsize)
-{
-    /*
-     * Ignore/"trim" trailing whitespace (and 0s).  Note that this function
-     * does not support unicode whitespace (and never has).
-     */
-    while (elsize > 0) {
-        character c = str[elsize-1];
-        if (c != (character)0 && !NumPyOS_ascii_isspace(c)) {
-            break;
-        }
-        elsize--;
-    }
-    return elsize;
-}
-
-
->>>>>>> bcb3463d
 /*
  * Helper to fixup start/end slice values.
  *
@@ -139,15 +100,9 @@
 {
     npy_int64 len1 = buf1.num_codepoints();
     npy_int64 len2 = buf2.num_codepoints();
-<<<<<<< HEAD
-    buf1.buffer_memcpy(out, len1);
-    buf2.buffer_memcpy(out + len1, len2);
-    out.buffer_fill_with_zeros(len1 + len2);
-=======
     buf1.buffer_memcpy(out, (size_t) len1);
     buf2.buffer_memcpy(out + len1, (size_t) len2);
     out.buffer_fill_with_zeros_after_index(len1 + len2);
->>>>>>> bcb3463d
 }
 
 
@@ -413,7 +368,7 @@
     }
 
     buf1.buffer_memcpy(out, end1 - buf1);
-    out.buffer_fill_with_zeros(end1 - buf1);
+    out.buffer_fill_with_zeros_after_index(end1 - buf1);
     return;
 }
 
